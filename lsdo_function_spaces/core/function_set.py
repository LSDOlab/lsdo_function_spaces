from __future__ import annotations
from dataclasses import dataclass
import csdl_alpha as csdl
import numpy as np
import scipy.sparse as sps
import concurrent.futures
import itertools
import pickle
from pathlib import Path
import string
import random

# from lsdo_function_spaces.core.function_space import FunctionSpace
import lsdo_function_spaces as lfs

def find_best_surface_chunked(chunk, functions:dict[lfs.Function]=None, options=None):
    # New approach - 2 stages: 
    # 1. Find lower bound of error for each surface via very fast method (eg. bounding box)
    # 2. Project point onto surfaces in order of increasing lower bound of error; 
    #    stop when next lower bound error is greater than current best error
    #
    # Each function space should have a method to compute the lower bound of error
    # eg, for b-splines, this could be the bounding box of the control points
    sorting_time = 0
    projection_time = 0
    projections_skipped = 0
    projections_performed = 0
    results = []
    
    if functions is None:
        functions = global_functions
    if options is None:
        options = global_options

    priority_inds = options['priority_inds']
    priority_eps = options['priority_eps']

    direction = options['direction']/np.linalg.norm(options['direction']) if options['direction'] is not None else None
    extrema = options['extrema']

    for point in chunk:
        if extrema:
            n = list(functions.values())[0].space.num_parametric_dimensions
            extrema_parametric = np.array(list(itertools.product([0., 1.], repeat=n)))
            function_extrema_dict = {i: function.evaluate(extrema_parametric).value for i, function in functions.items()}
            
            best_surface = None
            best_coord = None
            best_error = None
            for i, function_extrema in function_extrema_dict.items():
                for j in range(function_extrema.shape[0]):
                    extrema_point = function_extrema[j]
                    parametric_coordinate = extrema_parametric[j]
                    if direction is None:
                        error = np.linalg.norm(extrema_point - point)
                        if best_error is None or error < best_error:
                            best_surface = i
                            best_coord = parametric_coordinate
                            best_error = error
                    else:
                        displacement = (point - extrema_point).reshape((-1,))
                        error = (np.linalg.norm(np.cross(displacement, direction)), np.linalg.norm(displacement))
                        if best_error is None:
                            best_surface = i
                            best_coord = parametric_coordinate
                            best_error = error
                        elif error[0] < best_error[0]*(1 + 1e-6) and error[1] < best_error[1]:
                            best_surface = i
                            best_coord = parametric_coordinate
                            best_error = error 
            results.append((best_surface, best_coord))
        else:
            if direction is None:
                lower_bounds = {i: function._compute_distance_bounds(point) for i, function in functions.items()}
                sorted_surfaces = sorted(lower_bounds.keys(), key=lambda x: lower_bounds[x])

            else:
                lower_bounds = {i: function._compute_distance_bounds(point, direction=direction) for i, function in functions.items()}
                distance_bounds = {i: function._compute_distance_bounds(point) for i, function in functions.items()}
                sorted_surfaces = sorted(lower_bounds.keys(), key=lambda x: (lower_bounds[x], distance_bounds[x]))

            # project onto the first surface
            best_surface = sorted_surfaces[0]
            function = functions[best_surface]
            best_coord = function.project(point.reshape(1,-1), direction=options['direction'], grid_search_density_parameter=options['grid_search_density_parameter'],
                                        max_newton_iterations=options['max_newton_iterations'], newton_tolerance=options['newton_tolerance'], do_pickles=False)
            projections_performed += 1

            if direction is None:
                best_error = np.linalg.norm(function.evaluate(best_coord, coefficients=function.coefficients.value) - point)
            else:
                function_value = function.evaluate(best_coord, coefficients=function.coefficients.value)
                displacement = (point - function_value).reshape((-1,))
                best_error = (np.linalg.norm(np.cross(displacement, direction)), np.linalg.norm(displacement)) # (directed distance, total distance)

            for name in sorted_surfaces:
                function = functions[name]
                bound = lower_bounds[name]
                # TODO: TEMPORARY DISABLING THE BREAK BECAUSE I'M RUNNING INTO AN ERROR WHEN I HAVE A SPARSE SET OF COEFFICIENTS
                if direction is None:
                    if bound > best_error:
                        projections_skipped += len(sorted_surfaces) - sorted_surfaces.index(name)
                        break
                else:
                    if bound > best_error[0]:
                        projections_skipped += len(sorted_surfaces) - sorted_surfaces.index(name)
                        break
                parametric_coordinate = function.project(point.reshape(1,-1), direction=options['direction'], grid_search_density_parameter=options['grid_search_density_parameter'],
                                                        max_newton_iterations=options['max_newton_iterations'], newton_tolerance=options['newton_tolerance'], do_pickles=False)
                projections_performed += 1
                if direction is None:
                    error = np.linalg.norm(function.evaluate(parametric_coordinate, coefficients=function.coefficients.value) - point)
                    if name in priority_inds:
                        error = error - priority_eps
                    if error < best_error:
                        best_surface = name
                        best_coord = parametric_coordinate
                        best_error = error
                else:
                    function_value = function.evaluate(parametric_coordinate, coefficients=function.coefficients.value)
                    displacement = (point - function_value).reshape((-1,))
                    error = (np.linalg.norm(np.cross(displacement, direction)), np.linalg.norm(displacement))
                    if name in priority_inds:
                        error[0] = error[0] - priority_eps
                        error[1] = error[1] - priority_eps
                    # TODO: make the 1e-6 a parameter
                    if error[0] < best_error[0]*(1 + 1e-6) and error[1] < best_error[1]:
                        best_surface = name
                        best_coord = parametric_coordinate
                        best_error = error 
            results.append((best_surface, best_coord))

    # print(f"Projections performed: {projections_performed}")
    # print(f"Projections skipped: {projections_skipped}")

    return results


@dataclass
class FunctionSet:
    '''
    Function class. This class is used to represent a function in a given function space. The function space is used to evaluate the function at
    given coordinates, refit the function, and project points onto the function.

    Attributes
    ----------
    functions : list[lfs.Function]
        The functions that make up the function set.
    function_names : list[str] = None
        If they have names, the names of the functions in the function set.
    name : str = None
        The name of the function set.
    space : lfs.FunctionSetSpace = None
        The function set space that the function set is from. If None (recommended), the function set space will be inferred from the functions.
    '''
    functions: dict[int,lfs.Function]
    function_names : dict[str] = None
    name : str = None
    space : lfs.FunctionSetSpace = None

    def __post_init__(self):
        if isinstance(self.functions, list):
            self.functions = {i:function for i, function in enumerate(self.functions)}

        if isinstance(self.function_names, list):
            self.function_names = {i:function_name for i, function_name in enumerate(self.function_names)}

        if self.function_names is None:
            self.function_names = {i:None for i in self.functions}
            for i, function in self.functions.items():
                self.function_names[i] = function.name

        if self.space is None:
            self.space = lfs.FunctionSetSpace(
                num_parametric_dimensions={i:function.space.num_parametric_dimensions for i, function in self.functions.items()},
                spaces={i:function.space for i, function in self.functions.items()})
            
    def find_surface_connections(self):
        perfect_connections = {}
        dependent_connections = {}
        search_n = 5
        ones = np.ones((search_n)).reshape((-1,1))
        zeros = np.zeros((search_n)).reshape((-1,1))
        lin = np.linspace(0, 1, search_n).reshape((-1,1))
        # find perfect connections
        function_evals = {}
        for i, function in self.functions.items():
            eval1 = function.evaluate(np.hstack((lin, zeros)), non_csdl=True)
            eval2 = function.evaluate(np.hstack((ones, lin)), non_csdl=True)
            eval3 = function.evaluate(np.hstack((lin, ones)), non_csdl=True)
            eval4 = function.evaluate(np.hstack((zeros, lin)), non_csdl=True)
            function_evals[i] = [eval1, eval2, eval3, eval4]
        
        connected_functions = set()
        for i in self.functions:
            evals = function_evals[i]
            for j in self.functions:
                if i == j:
                    continue
                if frozenset([i,j]) in connected_functions:
                    continue
                evals2 = function_evals[j]
                for k, eval1 in enumerate(evals):
                    for l, eval2 in enumerate(evals2):
                        if np.linalg.norm(eval1 - eval2) < 1e-6:
                            # points1 = [(i, eval1_i) for eval1_i in eval1]
                            # points2 = [(j, eval2_i) for eval2_i in eval2]
                            # points = np.vstack((eval1, eval2))
                            # self.project(points, plot=True)
                            perfect_connections[(i,k+1)] = (j,l+1)
                            # perfect_connections[(j,l+1)] = (i,k+1)
                            connected_functions.add(frozenset([i,j]))
                            break
                        if np.linalg.norm(eval1 - eval2[::-1]) < 1e-6:
                            perfect_connections[(i,k+1)] = (j,-l-1)
                            # perfect_connections[(j,l+1)] = (i,-k-1)
                            connected_functions.add(frozenset([i,j]))
                            break
        return perfect_connections

    def apply_surface_connections(self, geometry=None):
        connections = self.space.connections
        for face1, face2 in connections.items():
            function1 = self.functions[face1[0]]
            function2 = self.functions[face2[0]]
            coeffs1, coeffs2 = function1.space.stitch(face1[1], function1.coefficients, 
                                     function2.space, face2[1], function2.coefficients)
            function1.coefficients = coeffs1
            function2.coefficients = coeffs2




    def stack_coefficients(self) -> csdl.Variable:
        '''
        Stacks the coefficients of the functions in the function set.

        Returns
        -------
        coefficients : csdl.Variable
            The stacked coefficients of the functions in the function set.
        '''
        coefficients = []
        for i, function in self.functions.items():
            shape = function.coefficients.shape
            if len(shape) == 1:
                shape = (1, shape[0])
            if len(shape) >= 2:
                shape = (np.prod(shape[:-1]), shape[-1])
            coefficients.append([function.coefficients.reshape((shape))])
        coefficients = csdl.blockmat(coefficients)
        return coefficients

    def copy(self) -> lfs.FunctionSet:
        '''
        Copies the function set.

        Returns
        -------
        function_set : lfs.FunctionSet
            The copied function set.
        '''
        functions = {i:function.copy() for i, function in self.functions.items()}
        function_set = lfs.FunctionSet(functions=functions, function_names=self.function_names, name=self.name)
        return function_set

    def evaluate_normals(self, parametric_coordinates:list[tuple[int, np.ndarray]], plot:bool=False) -> csdl.Variable:
        '''
        Evaluates the normals of the function set at the given parametric coordinates.

        Parameters
        ----------
        parametric_coordinates : list[tuple[int, np.ndarray]] -- list length=num_points, tuple_length=2
            The coordinates at which to evaluate the function. The list elements correspond to the coordinate of each point.
            The tuple elements correspond to the index of the function and the parametric coordinates for that point.

        Returns
        -------
        normals : csdl.Variable
            The normals of the function set at the given coordinates.
        '''
        u_vectors = self.evaluate(parametric_coordinates, parametric_derivative_orders=(1,0))
        v_vectors = self.evaluate(parametric_coordinates, parametric_derivative_orders=(0,1))
        normals = csdl.cross(u_vectors, v_vectors, axis=1)
        normals = normals / (csdl.expand(csdl.norm(normals + 1e-8, axes=(1,)), (normals.shape), action='i->ij') + 1e-12)

        if plot:
            import vedo
            import lsdo_function_spaces as lfs
            scale = 1e-1
            points = self.evaluate(parametric_coordinates, non_csdl=True)
            plotting_elements = self.plot(opacity=0.8, show=False)
            varrows = vedo.Arrows(points, points+scale*normals.value, c='black')
            plotting_elements.append(varrows)
            lfs.show_plot(plotting_elements, 'normals')
        return normals

    def evaluate(self, parametric_coordinates:list[tuple[int, np.ndarray]], parametric_derivative_orders:list[tuple]=None,
                 plot:bool=False, non_csdl:bool=False) -> csdl.Variable:
        '''
        Evaluates the function.

        Parameters
        ----------
        parametric_coordinates : list[tuple[int, np.ndarray]] -- list length=num_points, tuple_length=2
            The coordinates at which to evaluate the function. The list elements correspond to the coordinate of each point.
            The tuple elements correspond to the index of the function and the parametric coordinates for that point.
            The parametric coordinates should be a numpy array of shape (num_parametric_dimensions,).
        parametric_derivative_orders : list[tuple] = None -- shape=(num_points,num_parametric_dimensions)
            The order of the parametric derivatives to evaluate. If None, the function itself is evaluated.
        plot : bool = False
            Whether or not to plot the function with the points from the result of the evaluation.
                non_csdl : bool = False
            If true, will run numpy computations instead of csdl computations, and return a numpy array.

        Returns
        -------
        function_values : csdl.Variable
            The function evaluated at the given coordinates.
        '''
        if isinstance(parametric_coordinates, tuple):
            parametric_coordinates = [parametric_coordinates]
        if isinstance(parametric_derivative_orders, tuple):
            parametric_derivative_orders = [parametric_derivative_orders]

        # Process parametric coordinates to group them by which function they belong to
        function_indices = []
        function_parametric_coordinates = []
        for parametric_coordinate in parametric_coordinates:
            function_index, coordinates = parametric_coordinate
            function_indices.append(function_index)
            function_parametric_coordinates.append(coordinates)

        # Evaluate each function at the given coordinates
        basis_matrices = []
        coeff_vectors = []
        reorder_indices = []
        for i, function in self.functions.items():
            indices = np.where(np.array(function_indices) == i)[0]
            if len(indices) == 0:
                continue
            reorder_indices += indices.astype(int).tolist()
            para_coords = np.array([function_parametric_coordinates[j] for j in indices]).reshape(-1, function.space.num_parametric_dimensions)
            if parametric_derivative_orders is not None:
<<<<<<< HEAD
                para_derivs = [parametric_derivative_orders[j] for j in indices]
                
                if len(para_derivs) >= 1:
                    para_derivs = para_derivs[0] # TODO: Add support for a separate derivative order for each point!
=======
                para_derivs = parametric_derivative_orders
>>>>>>> a71e4ae0
            else:
                para_derivs = None
            basis_matrix, coefficients = function.get_matrix_vector(parametric_coordinates=para_coords,
                                                                    parametric_derivative_orders=para_derivs,
                                                                    non_csdl=non_csdl)
            basis_matrices.append(basis_matrix)
            coeff_vectors.append(coefficients)

        if len(reorder_indices) != len(parametric_coordinates):
            raise ValueError("Some points were not evaluated.")


        basis_matrix = sps.block_diag(basis_matrices, format='csr')
        if len(coeff_vectors) == 0:
            raise ValueError("No points were evaluated.")
        elif len(coeff_vectors) == 1:
            coeff_vector = coeff_vectors[0]
        else:
            if non_csdl:
                coeff_vector = np.vstack(coeff_vectors)
            else:
                coeff_vector = csdl.vstack(coeff_vectors)

        if non_csdl:
            values = basis_matrix @ coeff_vector
        else:
            values = csdl.Variable(value=np.zeros((basis_matrix.shape[0], coeff_vector.shape[1])))
            for i in csdl.frange(coeff_vector.shape[1]):
                coefficients_column = coeff_vector[:,i].reshape((coeff_vector.shape[0],1))
                values = values.set(csdl.slice[:,i], csdl.sparse.matvec(basis_matrix, coefficients_column).reshape((basis_matrix.shape[0],)))

        indices_reorder = np.argsort(reorder_indices).tolist()
        function_values = values[indices_reorder]

        if plot:
            # Plot the function
            plotting_elements = self.plot(opacity=0.8, show=False)
            # Plot the evaluated points
            if non_csdl:
                value = function_values
            else:
                value = function_values.value
            lfs.plot_points(value, color='#C69214', size=10, additional_plotting_elements=plotting_elements)

        if not len(function_values.shape) == 1:
            if np.prod(function_values.shape) == function_values.shape[1] or np.prod(function_values.shape) == function_values.shape[0]:
                function_values = function_values.reshape((-1,))

        return function_values
    
    def integrate(self, area, grid_n=10, indices=None, quadrature_order=2) -> tuple[csdl.Variable, list[tuple[int, np.ndarray]]]:
        if indices is None:
            indices = list(self.functions)
        parametric_coordinates = []
        values = []
        # TODO: frange?
        for i in indices:
            function = self.functions[i]
            value, coords = function.integrate(area.functions[i], grid_n=grid_n, quadrature_order=quadrature_order)
            for j in range(len(coords)):
                parametric_coordinates.append((i,coords[j]))
            if len(value.shape) == 1:
                value = value.reshape((-1,1))
            values.append(value)
        values = csdl.vstack(values)
        return values, parametric_coordinates

    def refit(self, new_function_spaces:dict[lfs.FunctionSpace]|lfs.FunctionSpace, indices_of_functions_to_refit:list[int]=None, 
              grid_resolution:tuple=None,  parametric_coordinates:dict[tuple[int,np.ndarray]]=None,
              parametric_derivative_orders:list[np.ndarray]=None, regularization_parameter:float=None) -> lfs.FunctionSet:
        '''
        Refits functions in the function set. Either a grid resolution or parametric coordinates must be provided. 
        If both are provided, the parametric coordinates will be used. If derivatives are used, the parametric derivative orders must be provided.

        NOTE: this method will NOT overwrite the coefficients or function space in this object. 
        It will return a new function object with the refitted coefficients.

        Parameters
        ----------
        new_function_spaces : list[FunctionSpace] -- list length=number of functions being refit
            The new function spaces that the functions will be picked from.
        indices_of_functions_to_refit : list[int] = None -- list length=number of functions being refit
            The indices of the functions to refit. If None, all the functions are refit.
        grid_resolution : tuple = None -- shape=(num_parametric_dimensions,)
            The resolution of the grid to refit the function.
        parametric_coordinates : np.ndarray = None -- shape=(num_points, num_parametric_dimensions)
            The coordinates at which to refit the function.
        parametric_derivative_orders : list[np.ndarray] = None --list_length=num_points, np.ndarray_shape=(num_parametric_dimensions,) 
            The orders of the parametric derivatives to refit.

        Returns
        -------
        lfs.FunctionSet
            The refitted function with the new function space and new coefficients.
        '''

        if indices_of_functions_to_refit is None:
            indices_of_functions_to_refit = np.arange(len(self.functions))

        if isinstance(new_function_spaces, lfs.FunctionSpace):
            new_function_spaces = [new_function_spaces] * len(self.functions)

        if len(new_function_spaces) != len(indices_of_functions_to_refit) and len(new_function_spaces) != 1:
            raise ValueError("The number of new function spaces must match the number of functions to refit. " +
                             f"({len(new_function_spaces)} != {len(indices_of_functions_to_refit)})")
        elif len(new_function_spaces) == 1:
            new_function_spaces = new_function_spaces * len(indices_of_functions_to_refit)

        new_functions = {}
        for i, function in self.functions.items():
            if i in indices_of_functions_to_refit:
                new_functions[i] = function.refit(new_function_space=new_function_spaces[i], 
                                                    grid_resolution=grid_resolution,
                                                    parametric_coordinates=parametric_coordinates, 
                                                    parametric_derivative_orders=parametric_derivative_orders,
                                                    regularization_parameter=regularization_parameter)
            else:
                new_functions[i] = function

        new_function_set = lfs.FunctionSet(functions=new_functions, function_names=self.function_names)
        return new_function_set


    def project(self, points:np.ndarray, num_workers:int=None, direction:np.ndarray=None, grid_search_density_parameter:int=1, 
                max_newton_iterations:int=100, newton_tolerance:float=1e-6, plot:bool=False, extrema=False, force_reprojection=False,
                priority_inds=None, priority_eps=1e-3) -> csdl.Variable:
        '''
        Projects a set of points onto the function. The points to project must be provided. If a direction is provided, the projection will find
        the points on the function that are closest to the axis defined by the direction. If no direction is provided, the projection will find the
        points on the function that are closest to the points to project. The grid search density parameter controls the density of the grid search
        used to find the initial guess for the Newton iterations. The max newton iterations and newton tolerance control the convergence of the
        Newton iterations. If plot is True, a plot of the projection will be displayed.

        NOTE: Distance is measured by the 2-norm.

        Parameters
        ----------
        points : np.ndarray -- shape=(num_points, num_phyiscal_dimensions)
            The points to project onto the function.
        direction : np.ndarray = None -- shape=(num_parametric_dimensions,)
            The direction of the projection.
        grid_search_density_parameter : int = 1
            The density of the grid search used to find the initial guess for the Newton iterations.
        max_newton_iterations : int = 100
            The maximum number of Newton iterations.
        newton_tolerance : float = 1e-6
            The tolerance for the Newton iterations.
        plot : bool = False
            Whether or not to plot the projection.
        extrema : bool = False
            Whether or not to project onto the extrema of the function.
        force_reprojection : bool = False
            Whether or not to force the projection to be recomputed.
        '''
        if num_workers is None:
            num_workers = lfs.num_workers

        if isinstance(points, csdl.Variable):
            points = points.value
        
        output = self._check_whether_to_load_projection(points, direction, 
                                                        grid_search_density_parameter, 
                                                        max_newton_iterations, 
                                                        newton_tolerance,
                                                        extrema,
                                                        priority_inds, priority_eps,
                                                        force_reprojection)
        if isinstance(output, list):
            parametric_coordinates = output
            if plot:
                projection_results = self.evaluate(parametric_coordinates).value
                plotting_elements = []
                plotting_elements.append(lfs.plot_points(points, color='#00ff00', size=10, opacity=0.6, show=False))
                # plotting_elements.append(lfs.plot_points(projection_results, color='#F5F0E6', size=10, show=False))
                plotting_elements.append(lfs.plot_points(projection_results, color='#ff0000', size=5, show=False))
                self.plot(opacity=0.3, additional_plotting_elements=plotting_elements, show=True)
            return parametric_coordinates
        else:
            name_space_dict, long_name_space = output
            
        if priority_inds is None:
            priority_inds = []

        options = {'direction': direction, 'grid_search_density_parameter': grid_search_density_parameter,
                   'max_newton_iterations': max_newton_iterations, 'newton_tolerance': newton_tolerance,
                   'extrema': extrema, 'priority_inds': priority_inds, 'priority_eps': priority_eps}
        


        if len(points.shape) == 1:
            points = points.reshape(1, -1)
        else:
            points = points.reshape(-1, points.shape[-1])

        # make sure there aren't more workers than points
        num_workers = min(num_workers, points.shape[0])

        # Divide the points into chunks and run in parallel
        if num_workers > 1:
            chunks = np.array_split(points, num_workers)

            global global_functions
            global_functions = self.functions
            global global_options
            global_options = options

            # pool = Pool(num_workers)
            # results = pool.map(find_best_surface_chunked, chunks)

            with concurrent.futures.ProcessPoolExecutor(max_workers=num_workers) as executor:
                results = executor.map(find_best_surface_chunked, chunks)

            parametric_coordinates = []
            for result in results:
                parametric_coordinates.extend(result)
        else:
            parametric_coordinates = find_best_surface_chunked(points, self.functions, options)

        characters = string.ascii_letters + string.digits  # Alphanumeric characters
        # Generate a random string of the specified length
        random_string = ''.join(random.choice(characters) for _ in range(6))
        projections_folder = 'stored_files/projections'
        name_space_file_path = projections_folder + '/name_space_dict.pickle'
        name_space_dict[long_name_space] = random_string
        with open(name_space_file_path, 'wb+') as handle:
            pickle.dump(name_space_dict, handle, protocol=pickle.HIGHEST_PROTOCOL)

        with open(projections_folder + f'/{random_string}.pickle', 'wb+') as handle:
            pickle.dump(parametric_coordinates, handle, protocol=pickle.HIGHEST_PROTOCOL)

        if plot:
            projection_results = self.evaluate(parametric_coordinates).value
            plotting_elements = []
            plotting_elements.append(lfs.plot_points(points, color='#00ff00', size=10, opacity=0.6, show=False))
            # plotting_elements.append(lfs.plot_points(projection_results, color='#F5F0E6', size=10, show=False))
            plotting_elements.append(lfs.plot_points(projection_results, color='#ff0000', size=5, show=False))
            self.plot(opacity=0.3, additional_plotting_elements=plotting_elements, show=True)

        return parametric_coordinates



    def _check_whether_to_load_projection(self, points:np.ndarray, direction:np.ndarray=None, grid_search_density_parameter:int=1,
                                          max_newton_iterations:int=100, newton_tolerance:float=1e-6, extrema:bool=False, 
                                          priority_inds=None, priority_eps=1e-3,
                                          force_reprojection:bool=False) -> bool:
        name_space = f'{self.name}'

        name_space = ''
        for function in self.functions.values():
            function_space = function.space

            coefficients = function.coefficients.value
            degree = function_space.degree
            coeff_shape = function_space.coefficients_shape
            knot_vectors_norm = round(np.linalg.norm(function_space.knots), 2)

            # if f'{target}_{str(degree)}_{str(coeff_shape)}_{str(knot_vectors_norm)}' in name_space:
            #     pass
            # else:
            name_space += f'_{str(coefficients)}_{str(degree)}_{str(coeff_shape)}_{str(knot_vectors_norm)}'
        
        long_name_space = name_space + f'_{str(points)}_{str(direction)}_{grid_search_density_parameter}_{max_newton_iterations}_{extrema}_{priority_inds}_{priority_eps}'

        projections_folder = 'stored_files/projections'
        name_space_file_path = projections_folder + '/name_space_dict.pickle'
        
        name_space_dict_file_path = Path(name_space_file_path)
        if name_space_dict_file_path.is_file():
            with open(name_space_file_path, 'rb') as handle:
                name_space_dict = pickle.load(handle)
        else:
            Path("stored_files/projections").mkdir(parents=True, exist_ok=True)
            name_space_dict = {}

        if long_name_space in name_space_dict.keys() and not force_reprojection:
            short_name_space = name_space_dict[long_name_space]
            saved_projections_file = projections_folder + f'/{short_name_space}.pickle'
            with open(saved_projections_file, 'rb') as handle:
                parametric_coordinates = pickle.load(handle)
                return parametric_coordinates
        else:
            Path("stored_files/projections").mkdir(parents=True, exist_ok=True)

            return name_space_dict, long_name_space


    def set_coefficients(self, coefficients:list[csdl.Variable], function_indices:list[int]=None) -> None:
        '''
        Sets the coefficients of the functions in the function set with the given indices.

        Parameters
        ----------
        coefficients : list[csdl.Variable]
            The coefficients to set the functions to.
        function_indices : list[int]
            The indices of the functions to set the coefficients of. If None, all the functions are set to the coefficients.
        '''
        if function_indices is None:
            function_indices = np.array(list(self.functions.keys()))

        if len(coefficients) != len(function_indices):
            raise ValueError("The number of coefficients must match the number of functions to set. " +
                             f"({len(coefficients)} != {len(function_indices)})")

        for i, function_index in enumerate(function_indices):
            self.functions[function_index].coefficients = coefficients[i]


    def get_function_indices(self, function_names:list[str]) -> list[int]:
        '''
        Gets the indices of the functions in the function set with the given names.

        Parameters
        ----------
        function_names : list[str]
            The names of the functions to get the indices of.

        Returns
        -------
        function_indices : list[int]
            The indices of the functions in the function set with the given names.
        '''
        function_indices = []
        for function_name in function_names:
            function_indices.append([self.function_names.keys()][[self.function_names.values()].index(function_name)])
        return function_indices
    

    def search_for_function_indices(self, search_strings:list[str], ignore_names:list[str]=[]) -> list[int]:
        '''
        Searches for the indices of the functions in the function set with the given search string.

        Parameters
        ----------
        search_strings : str | list[str]
            The strings to search for in the function names.

        Returns
        -------
        function_indices : list[int]
            The indices of the functions in the function set with the given search string.
        '''
        if isinstance(search_strings, str):
            search_strings = [search_strings]

        function_indices = []
        for i, function_name in self.function_names.items():
            if any(s in function_name for s in search_strings) and not any(s in function_name for s in ignore_names):
                function_indices.append(i)
        return function_indices
    

    def create_subset(self, function_indices:list[int]=None, function_search_names:list[str]=None, ignore_names:list[str]=[], name:str=None) -> lfs.FunctionSet:
        '''
        Creates a subset of the function set with the given indices. Either the function indices or the function search names must be provided.

        Parameters
        ----------
        function_indices : list[int]
            The indices of the functions to include in the subset.
        function_search_names : list[str]
            The search strings to use to find the functions to include in the subset.
        name : str
            The name of the subset.

        Returns
        -------
        subset : lfs.FunctionSet
            The subset of the function set with the given indices.
        '''
        if function_indices is None:
            function_indices = []
        if function_search_names is not None:
            function_indices += self.search_for_function_indices(search_strings=function_search_names, ignore_names=ignore_names)
        
        # Remove duplicates
        function_indices = list(set(function_indices))

        functions = {i:self.functions[i] for i in function_indices}
        function_names = {i:self.function_names[i] for i in function_indices}
        subset = lfs.FunctionSet(functions=functions, function_names=function_names, name=name)
        return subset

    def plot_but_good(self, opacity:float=1., color="777777", color_map:str='jet', surface_texture:str="", show:bool=True, grid_n=25):
        '''
        Plots the function set.

        Parameters
        -----------
        opactity : float = 1.
            The opacity of the plot. 0 is fully transparent and 1 is fully opaque.
        color : lfs.FunctionSet = None
            The FunctionSet to use to color the B-spline as.
        color_map : str = 'jet'
            The color map to use if the color is a function.
        surface_texture : str = ""
            The surface texture to determine how light bounces off the surface.
            See 

        '''
        import vedo
        from lsdo_function_spaces.utils.plotting_functions import get_surface_mesh

        vertices = []
        faces = []
        c_points = None
        for ind, function in self.functions.items():
            if isinstance(color, lfs.FunctionSet):
                function_color = color.functions[ind]
                fn_vertices, fn_faces, fn_c_points = get_surface_mesh(surface=function, color=function_color, grid_n=grid_n, offset=len(vertices))
                if c_points is None:
                    c_points = fn_c_points
                else:
                    c_points = np.hstack((c_points, fn_c_points))
            else:
                fn_vertices, fn_faces = get_surface_mesh(surface=function, grid_n=grid_n, offset=len(vertices))
            vertices.extend(fn_vertices)
            faces.extend(fn_faces)

        mesh = vedo.Mesh([vertices, faces]).opacity(opacity).lighting(surface_texture)

        if c_points is not None:
            mesh.cmap(color_map, c_points)
            mesh.add_scalarbar()
        else:
            mesh.color(color)

        if show:
            plotter = vedo.Plotter()
            plotter.show(mesh)
        return mesh


    def plot(self, point_types:list=['evaluated_points'], plot_types:list=['function'],
              opacity:float=1., color:str|lfs.FunctionSet='#00629B', color_map:str='jet', surface_texture:str="",
              line_width:float=3., additional_plotting_elements:list=[], show:bool=True) -> list:
        '''
        Plots the function set.

        Parameters
        -----------
        points_type : list = ['evaluated_points']
            The type of points to be plotted. {evaluated_points, coefficients}
        plot_types : list = ['function']
            The type of plot {function, wireframe, point_cloud}
        opactity : float = 1.
            The opacity of the plot. 0 is fully transparent and 1 is fully opaque.
        color : str|lfs.FunctionSet = '#00629B'
            The 6 digit color code to plot the B-spline as. If a FunctionSet is provided, the FunctionSet will be used to color the B-spline.
        surface_texture : str = "" {"metallic", "glossy", ...}, optional
            The surface texture to determine how light bounces off the surface.
            See https://github.com/marcomusy/vedo/blob/master/examples/basic/lightings.py for options.
        color_map : str = 'jet'
            The color map to use if the color is a function.
        additional_plotting_elemets : list
            Vedo plotting elements that may have been returned from previous plotting functions that should be plotted with this plot.
        show : bool
            A boolean on whether to show the plot or not. If the plot is not shown, the Vedo plotting element is returned.

        Returns
        -------
        plotting_elements : list
            The Vedo plotting elements that were plotted.
        '''
        import vedo

        # Then there must be a discrete index so loop over subfunctions and plot them
        plotting_elements = additional_plotting_elements.copy()
        color_min = None
        color_max = None
        for i, function in self.functions.items():
            if isinstance(color, lfs.FunctionSet):
                function_color = color.functions[i]
            else:    
                function_color = color
            out = function.plot(point_types=point_types, plot_types=plot_types, opacity=opacity, color=function_color, color_map=color_map,
                                               surface_texture=surface_texture, line_width=line_width,
                                               additional_plotting_elements=plotting_elements, show=False)
            if isinstance(out, tuple):
                plotting_elements = out[0]
                if color_min is None:
                    color_min = out[1]
                    color_max = out[2]
                else:
                    color_min = min(color_min, out[1])
                    color_max = max(color_max, out[2])
            else:
                plotting_elements = out
        if isinstance(color, lfs.FunctionSet):
            # plot some invisible points to get the scalar bar
            element = vedo.Points(np.zeros((2,3))).opacity(0)
            print('Color values', color_min, color_max)
            element.cmap(color_map, [color_min, color_max])
            plotting_elements.append(element)
            scalarbar = plotting_elements[-1].add_scalarbar()
        if show:
            if self.name is not None:
                lfs.show_plot(plotting_elements=plotting_elements, title=self.name)
            else:
                lfs.show_plot(plotting_elements=plotting_elements, title='Function Set Plot')
        return plotting_elements
    
    def create_parallel_space(self, function_space:lfs.FunctionSpace) -> lfs.FunctionSetSpace:
        '''
        Creates a parallel function set space with the given function space.

        Parameters
        ----------
        function_space : lfs.FunctionSpace
            The function space to create the parallel function set space with.

        Returns
        -------
        parallel_function_set : lfs.FunctionSetSpace
            The parallel function set space with the given function space.
        '''
        parallel_spaces = {}
        for i in self.functions.keys():
            parallel_spaces[i] = function_space
        parallel_function_set = lfs.FunctionSetSpace(num_parametric_dimensions=self.space.num_parametric_dimensions, 
                                                     spaces=parallel_spaces, connections=self.space.connections)
        return parallel_function_set

    def generate_parametric_grid(self, grid_resolution:tuple) -> list[tuple[int, np.ndarray]]:
        '''
        Generates a parametric grid for the function set.

        Parameters
        ----------
        grid_resolution : tuple
            The resolution of the grid in each parametric dimension.

        Returns
        -------
        parametric_grid : list[tuple[int, np.ndarray]]
            The grid of parametric coordinates for the FunctionSet (makes a grid of the specified resolution over each function in the set).
        '''

        return self.space.generate_parametric_grid(grid_resolution=grid_resolution)

if __name__ == "__main__":
    import csdl_alpha as csdl
    recorder = csdl.Recorder(inline=True)
    recorder.start()

    num_coefficients1 = 10
    num_coefficients2 = 5
    degree1 = 4
    degree2 = 3
    
    # Create functions that make up set
    space_of_cubic_b_spline_surfaces_with_10_cp = lfs.BSplineSpace(num_parametric_dimensions=2, degree=(degree1,degree1),
                                                              coefficients_shape=(num_coefficients1,num_coefficients1))
    space_of_quadratic_b_spline_surfaces_with_5_cp = lfs.BSplineSpace(num_parametric_dimensions=2, degree=(degree2,degree2),
                                                              coefficients_shape=(num_coefficients2,num_coefficients2))

    coefficients_line = np.linspace(0., 1., num_coefficients1)
    coefficients_y, coefficients_x = np.meshgrid(coefficients_line,coefficients_line)
    coefficients1 = np.stack((coefficients_x, coefficients_y, 0.1*np.random.rand(num_coefficients1,num_coefficients1)), axis=-1)
    coefficients1 = coefficients1.reshape((num_coefficients1,num_coefficients1,3))

    b_spline1 = lfs.Function(space=space_of_cubic_b_spline_surfaces_with_10_cp, coefficients=coefficients1, name='b_spline1')

    coefficients_line = np.linspace(0., 1., num_coefficients2)
    coefficients_y, coefficients_x = np.meshgrid(coefficients_line,coefficients_line)
    coefficients_y += 1.5
    coefficients2 = np.stack((coefficients_x, coefficients_y, 0.1*np.random.rand(num_coefficients2,num_coefficients2)), axis=-1)
    coefficients2 = coefficients2.reshape((num_coefficients2,num_coefficients2,3))

    b_spline2 = lfs.Function(space=space_of_quadratic_b_spline_surfaces_with_5_cp, coefficients=coefficients2, name='b_spline2')

    # Make function set and plot
    my_b_spline_surface_set = lfs.FunctionSet(functions=[b_spline1, b_spline2], function_names=['b_spline1', 'b_spline2'])
    my_b_spline_surface_set.plot()


    # Refit the function set
    num_coefficients = 5
    space_of_linear_b_spline_surfaces_with_5_cp = lfs.BSplineSpace(num_parametric_dimensions=2, degree=(1,1),
                                                                coefficients_shape=(num_coefficients,num_coefficients))
    new_function_spaces = [space_of_linear_b_spline_surfaces_with_5_cp, space_of_linear_b_spline_surfaces_with_5_cp]
    fitting_grid_resolution = 50
    new_function_set = my_b_spline_surface_set.refit(new_function_spaces=new_function_spaces, 
                                                     grid_resolution=(fitting_grid_resolution,fitting_grid_resolution))
    new_function_set.plot()


    # Once again, refit the function set but only refit the first function
    num_coefficients = 5
    space_of_linear_b_spline_surfaces_with_5_cp = lfs.BSplineSpace(num_parametric_dimensions=2, degree=(1,1),
                                                                coefficients_shape=(num_coefficients,num_coefficients))
    new_function_spaces = [space_of_linear_b_spline_surfaces_with_5_cp]
    fitting_grid_resolution = 50
    new_function_set = my_b_spline_surface_set.refit(new_function_spaces=new_function_spaces, 
                                                     indices_of_functions_to_refit=[0],
                                                     grid_resolution=(fitting_grid_resolution,fitting_grid_resolution))
    new_function_set.plot()<|MERGE_RESOLUTION|>--- conflicted
+++ resolved
@@ -320,8 +320,8 @@
         '''
         if isinstance(parametric_coordinates, tuple):
             parametric_coordinates = [parametric_coordinates]
-        if isinstance(parametric_derivative_orders, tuple):
-            parametric_derivative_orders = [parametric_derivative_orders]
+        # if isinstance(parametric_derivative_orders, tuple):
+        #     parametric_derivative_orders = [parametric_derivative_orders]
 
         # Process parametric coordinates to group them by which function they belong to
         function_indices = []
@@ -337,19 +337,36 @@
         reorder_indices = []
         for i, function in self.functions.items():
             indices = np.where(np.array(function_indices) == i)[0]
+            para_coords = np.array([function_parametric_coordinates[j] for j in indices]).reshape(-1, function.space.num_parametric_dimensions)
+        #     if parametric_derivative_orders is not None:
+        #         para_derivs = [parametric_derivative_orders[j] for j in indices]
+                
+        #         if len(para_derivs) >= 1:
+        #             para_derivs = para_derivs[0] # TODO: Add support for a separate derivative order for each point!
+        #     else:
+        #         para_derivs = None
+        #     if len(indices) > 0:
+        #         function_values_list.append(function.evaluate(parametric_coordinates=para_coords,
+        #                                              parametric_derivative_orders=para_derivs))
+        #         functions_with_points.append(i)
+
+        # # Arrange the function values back into the correct element of the array
+        # if len(function_values_list) == 0:
+        #     raise ValueError("No points were evaluated.")
+        # if self.functions[functions_with_points[0]].num_physical_dimensions == 1:
+        #     function_values = csdl.Variable(value=np.zeros((len(parametric_coordinates),)))
+
+        # else:
+        #     function_values = csdl.Variable(value=np.zeros((len(parametric_coordinates), function_values_list[0].shape[-1])))
+        # for i, function_value in enumerate(function_values_list):
+        #     indices = (np.array(function_indices) == functions_with_points[i]).nonzero()[0].tolist()
+            # indices = list(np.where(np.array(function_indices) == i)[0])
             if len(indices) == 0:
                 continue
             reorder_indices += indices.astype(int).tolist()
             para_coords = np.array([function_parametric_coordinates[j] for j in indices]).reshape(-1, function.space.num_parametric_dimensions)
             if parametric_derivative_orders is not None:
-<<<<<<< HEAD
-                para_derivs = [parametric_derivative_orders[j] for j in indices]
-                
-                if len(para_derivs) >= 1:
-                    para_derivs = para_derivs[0] # TODO: Add support for a separate derivative order for each point!
-=======
                 para_derivs = parametric_derivative_orders
->>>>>>> a71e4ae0
             else:
                 para_derivs = None
             basis_matrix, coefficients = function.get_matrix_vector(parametric_coordinates=para_coords,
