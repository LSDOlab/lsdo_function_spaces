import numpy as np
import scipy.sparse as sps
from lsdo_function_spaces import Function
import csdl_alpha as csdl
from lsdo_function_spaces.core.function_space import LinearFunctionSpace

from dataclasses import dataclass

from lsdo_b_splines_cython.cython.basis_matrix_curve_py import get_basis_curve_matrix
from lsdo_b_splines_cython.cython.basis_matrix_surface_py import get_basis_surface_matrix
from lsdo_b_splines_cython.cython.basis_matrix_volume_py import get_basis_volume_matrix
from lsdo_b_splines_cython.cython.get_open_uniform_py import get_open_uniform

class BSplineSpace(LinearFunctionSpace):
    '''
    Class for representing the space of BSplineFunctions of a particular degree.

    Attributes
    ----------
    num_parametric_dimensions : int
        The number of parametric dimensions/variables of a function from this function space.
    degree : tuple
        The degree of the B-spline in each parametric dimension.
    coefficients_shape : tuple
        The shape/structure that the coefficients are arranged in. For a surface (num_parametric_dimensions=2), the shape would be:
          (nu,nv)
    knots : np.ndarray = None -- shape=(num_knots,)
        The knot vector for the B-spline. If None, an open uniform knot vector will be generated.
    knot_indices : list[np.ndarray] = None -- shape of list=(num_parametric_dimensions,), shape of inner np.ndarray=(num_knots_in_that_dimension,)
        The indices of the knots for each parametric dimension. If None, the indices will be generated from the knot vector.

    Methods
    -------
    compute_basis_matrix(parametric_coordinates: np.ndarray, parametric_derivative_orders: np.ndarray = None) -> sps.csc_matrix:
        Computes the basis matrix for the given parametric coordinates and derivative orders.
    '''
    def __init__(self, num_parametric_dimensions:int, degree:tuple, coefficients_shape:tuple, knots:np.ndarray=None, knot_indices:list[np.ndarray]=None):
        # TODO: replace num_parametric_dimensions with len(coefficients_shape)
        self.degree = degree
        self.knots = knots
        self.knot_indices = knot_indices
        super().__init__(num_parametric_dimensions, coefficients_shape)

    # def __post_init__(self):
        # super().__post_init__()
        if isinstance(self.degree, int):
            self.degree = (self.degree,)*self.num_parametric_dimensions

        for i in range(self.num_parametric_dimensions):
            if self.degree[i] < 0:
                raise ValueError(f'Degree in axis {i} must be non-negative.')
            if self.degree[i] >= self.coefficients_shape[i]:
                raise ValueError(f'Degree in axis {i} must be less than the number of coefficients in each dimension.')

        if self.knots is None:
            # If knots are None, generate open uniform knot vectors
            self.knots = np.array([])
            num_knots = 0
            self.knot_indices = []
            for i in range(self.num_parametric_dimensions):
                dimension_num_knots = self.coefficients_shape[i] + self.degree[i] + 1
                num_knots += dimension_num_knots

                knots_i = np.zeros((dimension_num_knots,))
                get_open_uniform(order=self.degree[i]+1, num_coefficients=self.coefficients_shape[i], knot_vector=knots_i)
                self.knot_indices.append(np.arange(len(self.knots), len(self.knots) + dimension_num_knots))
                # self.knots.append(knots_i)
                self.knots = np.hstack((self.knots, knots_i))
        elif self.knot_indices is None:
            self.knot_indices = []
            knot_index = 0
            for i in range(self.num_parametric_dimensions):
                num_knots_i = self.coefficients_shape[i] + self.degree[i] + 1
                self.knot_indices.append(np.arange(knot_index, knot_index + num_knots_i))
                knot_index += num_knots_i

    def stitch(self, self_face, self_coeffs, other, other_face, other_coeffs):
        """
        Stitch two IDW function spaces together.

        Parameters
        ----------
        self_face : int
            The face of the current function space.
        other : IDWFunctionSpace
            The other function space to stitch.
        other_face : int
            The face of the other function space.

        Returns
        -------
        IDWFunctionSpace
            The stitched function space.

        """
        # TODO: triple/quad intersections don't work with this - eg, corners

        ind_array = np.arange(np.prod(self.coefficients_shape)).reshape(self.coefficients_shape)

        if len(self_coeffs.shape) > 2:
            self_coeffs = self_coeffs.reshape((-1, self.num_physical_dimensions))
        if len(other_coeffs.shape) > 2:
            other_coeffs = other_coeffs.reshape((-1, other.num_physical_dimensions))

        if self_face == 1:
            self_inds = ind_array[:,0]
        elif self_face == 2:
            self_inds = ind_array[-1,:]
        elif self_face == 3:
            self_inds = ind_array[:,-1]
        elif self_face == 4:
            self_inds = ind_array[0,:]
        self_inds = [int(ind) for ind in self_inds]

        if other_face == 1:
            other_inds = ind_array[:,0]
        elif other_face == 2:
            other_inds = ind_array[-1,:]
        elif other_face == 3:
            other_inds = ind_array[:,-1]
        elif other_face == 4:
            other_inds = ind_array[0,:]
        other_inds = [int(ind) for ind in other_inds]

        
        for i, j in csdl.frange(vals=(self_inds, other_inds)):
            self_face_coeffs = self_coeffs[i]
            other_face_coeffs = other_coeffs[j]
            average_coeffs = (self_face_coeffs + other_face_coeffs)/2
            self_coeffs = self_coeffs.set(csdl.slice[i], average_coeffs)
            other_coeffs = other_coeffs.set(csdl.slice[j], average_coeffs)
        
        return self_coeffs, other_coeffs



    def compute_basis_matrix(self, parametric_coordinates: np.ndarray, parametric_derivative_orders: np.ndarray = None,
                                   expansion_factor:int=None) -> sps.csc_matrix:
        '''
        Evaluates the basis functions of the B-spline at the given parametric coordinates and assembles it into a sparse matrix.

        Parameters
        ----------
        parametric_coordinates : np.ndarray -- shape=(num_points, num_parametric_dimensions)
            The parametric coordinates at which to evaluate the basis functions.
        parametric_derivative_orders : np.ndarray = None -- shape=(num_points, num_parametric_dimensions,)
            The derivative orders for each parametric dimension.
        expansion_factor : int = None
            The number of times to repeat the basis functions in the basis matrix. This is useful if coefficients are flattened and 
            operations are restricted to matrix-vector products. If used, the expansion factor is usually the number of physical dimensions.
            If None, the basis matrix will not be expanded.
        '''
        if len(parametric_coordinates.shape) == 1:
            parametric_coordinates = parametric_coordinates.reshape((-1, self.num_parametric_dimensions))
        elif len(parametric_coordinates.shape) > 2:
            parametric_coordinates = parametric_coordinates.reshape((-1, self.num_parametric_dimensions))


        if expansion_factor is None:
            expansion_factor = 1

        num_points = np.prod(parametric_coordinates.shape[:-1])
        num_parametric_dimensions = parametric_coordinates.shape[-1]

        if parametric_derivative_orders is None:
            parametric_derivative_orders = (0,)*num_parametric_dimensions
        if isinstance(parametric_derivative_orders, int):
            parametric_derivative_orders = (parametric_derivative_orders,)*num_parametric_dimensions
        elif len(parametric_derivative_orders) == 1 and num_parametric_dimensions != 1:
            parametric_derivative_orders = parametric_derivative_orders*num_parametric_dimensions

        order_multiplied = 1
        for i in range(len(self.degree)):
            order_multiplied *= (self.degree[i] + 1)

        data = np.zeros(num_points * order_multiplied) 
        row_indices = np.zeros(len(data), np.int32)
        col_indices = np.zeros(len(data), np.int32)

        num_coefficient_elements = np.prod(self.coefficients_shape)

        if num_parametric_dimensions == 1:
            u_vec = parametric_coordinates[:,0].copy()
            order_u = self.degree[0] + 1
            if self.knots is None:
                knots_u = np.zeros(self.coefficients_shape[0]+order_u)
                get_open_uniform(order_u, self.coefficients_shape[0], knots_u)
            elif len(self.knots.shape) == 1:
                knots_u = self.knots[:self.coefficients_shape[0]+order_u]

            get_basis_curve_matrix(order_u, self.coefficients_shape[0], parametric_derivative_orders[0], u_vec, knots_u,
                len(u_vec), data, row_indices, col_indices)
        elif num_parametric_dimensions == 2:
            u_vec = parametric_coordinates[:,0].copy()
            v_vec = parametric_coordinates[:,1].copy()
            order_u = self.degree[0] + 1
            order_v = self.degree[1] + 1
            if self.knots is None:
                knots_u = np.zeros(self.coefficients_shape[0]+order_u)
                get_open_uniform(order_u, self.coefficients_shape[0], knots_u)
                knots_v = np.zeros(self.coefficients_shape[1]+order_v)
                get_open_uniform(order_v, self.coefficients_shape[1], knots_v)
            elif len(self.knots.shape) == 1:
                knots_u = self.knots[:self.coefficients_shape[0]+order_u]   # This should probably use knot_indices
                knots_v = self.knots[self.coefficients_shape[0]+order_u:]   # This should probably use knot_indices

            get_basis_surface_matrix(order_u, self.coefficients_shape[0], parametric_derivative_orders[0], u_vec, knots_u, 
                order_v, self.coefficients_shape[1], parametric_derivative_orders[1], v_vec, knots_v, 
                len(u_vec), data, row_indices, col_indices)
        elif num_parametric_dimensions == 3:
            u_vec = parametric_coordinates[:,0].copy()
            v_vec = parametric_coordinates[:,1].copy()
            w_vec = parametric_coordinates[:,2].copy()
            order_u = self.degree[0] + 1
            order_v = self.degree[1] + 1
            order_w = self.degree[2] + 1
            if self.knots is None:
                knots_u = np.zeros(self.coefficients_shape[0]+order_u)
                get_open_uniform(order_u, self.coefficients_shape[0], knots_u)
                knots_v = np.zeros(self.coefficients_shape[1]+order_v)
                get_open_uniform(order_v, self.coefficients_shape[1], knots_v)
                knots_w = np.zeros(self.coefficients_shape[1]+order_w)
                get_open_uniform(order_w, self.coefficients_shape[1], knots_w)
            elif len(self.knots.shape) == 1:
                knots_u = self.knots[:self.coefficients_shape[0]+order_u]   # This should probably use knot_indices
                knots_v = self.knots[self.coefficients_shape[0]+order_u : 
                                self.coefficients_shape[0]+order_u + self.coefficients_shape[1]+order_v]    # This should probably use knot_indices
                knots_w = self.knots[self.coefficients_shape[0]+order_u + self.coefficients_shape[1]+order_v:]  # This should probably use knot_indices

            get_basis_volume_matrix(order_u, self.coefficients_shape[0], parametric_derivative_orders[0], u_vec, knots_u,
                                    order_v, self.coefficients_shape[1], parametric_derivative_orders[1], v_vec, knots_v, 
                                    order_w, self.coefficients_shape[2], parametric_derivative_orders[2], w_vec, knots_w, 
                                    len(u_vec), data, row_indices, col_indices)
            
        basis_matrix = sps.csc_matrix((data, (row_indices, col_indices)), shape=(len(u_vec), num_coefficient_elements))

        if expansion_factor > 1:
            expanded_basis = sps.lil_matrix((len(u_vec)*expansion_factor, num_coefficient_elements*expansion_factor))
            for i in range(expansion_factor):
                input_indices = np.arange(i, num_coefficient_elements*expansion_factor, expansion_factor)
                output_indices = np.arange(i, len(u_vec)*expansion_factor, expansion_factor)
                expanded_basis[np.ix_(output_indices, input_indices)] = basis_matrix
            return expanded_basis.tocsc()
        else:
            return basis_matrix
        

    def _compute_distance_bounds(self, point:np.ndarray, function:Function, direction=None) -> float:
        '''
        Computes the distance bounds for the given point.
        '''
        if not hasattr(function, 'bounding_box'):
            coefficients = function.coefficients.value.reshape((-1, function.num_physical_dimensions))
            function.bounding_box = np.zeros((2, coefficients.shape[-1]))
            if self.num_parametric_dimensions == 1:
                function.bounding_box[0, 0] = np.min(coefficients)
                function.bounding_box[1, 0] = np.max(coefficients)
            else:
                function.bounding_box[0, :] = np.min(coefficients, axis=0)
                function.bounding_box[1, :] = np.max(coefficients, axis=0)

        if direction is None:
            neg = function.bounding_box[0] - point
            pos = point - function.bounding_box[1]
            distance_vector = np.maximum(np.maximum(neg, pos), 0)
            return np.linalg.norm(distance_vector)
        else:
            closest_point = np.zeros((len(point),))
            for i in range(len(point)):
                if point[i] < function.bounding_box[0, i]:
                    closest_point[i] = function.bounding_box[0, i]
                elif point[i] > function.bounding_box[1, i]:
                    closest_point[i] = function.bounding_box[1, i]
                else:
                    closest_point[i] = point[i]
            t = np.dot(direction, (closest_point - point)) / np.dot(direction, direction)
            closest_point_on_line = point + t * direction
            return np.linalg.norm(closest_point_on_line - closest_point)

        
    def _generate_projection_grid_search_resolution(self, grid_search_density_parameter=1):
        '''
        Generates the resolution of the grid search for projection.
        '''
        grid_search_resolution = []
        for i, dimension_length in enumerate(self.coefficients_shape):
            degree = self.degree[i]
            grid_search_resolution.append(int(dimension_length*degree*grid_search_density_parameter) + 1)
        return tuple(grid_search_resolution)


def test_single_surface():
    import csdl_alpha as csdl
    recorder = csdl.Recorder(inline=True)
    recorder.start()

    num_coefficients = 5
    space_of_linear_25_cp_b_spline_surfaces = BSplineSpace(num_parametric_dimensions=2, degree=(2,2), 
                                                           coefficients_shape=(num_coefficients,num_coefficients))
    
    import lsdo_function_spaces as lfs
    coefficients_line = np.linspace(0., 1., num_coefficients)
    coefficients_y, coefficients_x = np.meshgrid(coefficients_line,coefficients_line)
    coefficients = np.stack((coefficients_x, coefficients_y, 0.1*np.random.rand(num_coefficients,num_coefficients)), axis=-1)
    coefficients = csdl.Variable(value=coefficients.reshape((num_coefficients,num_coefficients,3)))
    b_spline = lfs.Function(space=space_of_linear_25_cp_b_spline_surfaces, coefficients=coefficients)

    # b_spline.plot()

    parametric_coordinates = np.array([
        [0., 0.],
        [0., 1.],
        [1., 0.],
        [1., 1.],
        [0.5, 0.5],
        [0.25, 0.75]
    ])


    print('points: ', b_spline.evaluate(parametric_coordinates=parametric_coordinates, parametric_derivative_orders=(0,0)).value)
    print('derivative wrt u:', b_spline.evaluate(parametric_coordinates=parametric_coordinates, parametric_derivative_orders=(1,0)).value)
    print('second derivative wrt u: ', b_spline.evaluate(parametric_coordinates=parametric_coordinates, parametric_derivative_orders=(2,0)).value)

    # projecting_points_z = np.zeros((6,))
    # projecting_points = np.stack((parametric_coordinates[:,0], parametric_coordinates[:,1], projecting_points_z), axis=-1)

    num_points = 50
    x_coordinates = np.random.rand(num_points)
    y_coordinates = np.random.rand(num_points)
    z_coordinates = np.zeros((num_points,))
    projecting_points = np.stack((x_coordinates, y_coordinates, z_coordinates), axis=-1)

    import time
    num_trials = 1
    t1 = time.time()
    for i in range(num_trials):
        projected_points_parametric = b_spline.project(points=projecting_points, plot=False, grid_search_density_parameter=1)
    t2 = time.time()
    print('average time: ', (t2-t1)/num_trials)
    projected_points = b_spline.evaluate(parametric_coordinates=projected_points_parametric, plot=False).value

    import vedo
    # b_spline_plot = b_spline.plot(show=False, opacity=0.8)
    # projected_points_plot = vedo.Points(projected_points, r=10, c='g')
    # projecting_points_plot = vedo.Points(projecting_points, r=10, c='r')
    # vedo.show(b_spline_plot, projected_points_plot, projecting_points_plot, axes=1, viewup='z')

    new_b_spline_space = lfs.BSplineSpace(num_parametric_dimensions=2, degree=(1,1), coefficients_shape=(4,4))
    new_b_spline = b_spline.refit(new_function_space=new_b_spline_space)
    # new_b_spline.plot()
    projected_points_parametric = new_b_spline.project(points=projecting_points, plot=False, grid_search_density_parameter=1)
    projected_points = new_b_spline.evaluate(parametric_coordinates=projected_points_parametric).value
    # new_b_spline_plot = new_b_spline.plot(show=False, opacity=0.8)
    # projected_points_plot = vedo.Points(projected_points, r=10, c='g')
    # projecting_points_plot = vedo.Points(projecting_points, r=10, c='r')
    # plotter = vedo.Plotter()
    # plotter.show(new_b_spline_plot, projected_points_plot, projecting_points_plot, axes=1, viewup='z')

    # num_fitting_points = 25
    # u_vec = np.einsum('i,j->ij', np.linspace(0., 1., num_fitting_points), np.ones(num_fitting_points)).flatten().reshape((-1,1))
    # v_vec = np.einsum('i,j->ij', np.ones(num_fitting_points), np.linspace(0., 1., num_fitting_points)).flatten().reshape((-1,1))
    # parametric_coordinates = np.hstack((u_vec, v_vec))

    # grid_points = b_spline.evaluate(parametric_coordinates=parametric_coordinates, parametric_derivative_order=(0,0), plot=True
    #                                 ).value.reshape((num_fitting_points,num_fitting_points,3))

    # from lsdo_geo.splines.b_splines.b_spline_functions import fit_b_spline

    # new_b_spline = fit_b_spline(fitting_points=grid_points, parametric_coordinates=parametric_coordinates, num_coefficients=(15,),
    #                             order=(5,), regularization_parameter=1.e-3)
    # new_b_spline.plot()

def test_multiple_surfaces():
    import lsdo_function_spaces as lfs
    import csdl_alpha as csdl
    recorder = csdl.Recorder(inline=True)
    recorder.start()

    num_coefficients1 = 10
    num_coefficients2 = 5
    degree1 = 4
    degree2 = 3
    
    # Create functions that make up set
    space_of_cubic_b_spline_surfaces_with_10_cp = lfs.BSplineSpace(num_parametric_dimensions=2, degree=(degree1,degree1),
                                                              coefficients_shape=(num_coefficients1,num_coefficients1))
    space_of_quadratic_b_spline_surfaces_with_5_cp = lfs.BSplineSpace(num_parametric_dimensions=2, degree=(degree2,degree2),
                                                              coefficients_shape=(num_coefficients2,num_coefficients2))

    coefficients_line = np.linspace(0., 1., num_coefficients1)
    coefficients_y, coefficients_x = np.meshgrid(coefficients_line,coefficients_line)
    coefficients1 = np.stack((coefficients_x, coefficients_y, 0.1*np.random.rand(num_coefficients1,num_coefficients1)), axis=-1)
    coefficients1 = coefficients1.reshape((num_coefficients1,num_coefficients1,3))

    b_spline1 = lfs.Function(space=space_of_cubic_b_spline_surfaces_with_10_cp, coefficients=coefficients1, name='b_spline1')

    coefficients_line = np.linspace(0., 1., num_coefficients2)
    coefficients_y, coefficients_x = np.meshgrid(coefficients_line,coefficients_line)
    coefficients_y += 1.5
    coefficients2 = np.stack((coefficients_x, coefficients_y, 0.1*np.random.rand(num_coefficients2,num_coefficients2)), axis=-1)
    coefficients2 = coefficients2.reshape((num_coefficients2,num_coefficients2,3))

    b_spline2 = lfs.Function(space=space_of_quadratic_b_spline_surfaces_with_5_cp, coefficients=coefficients2, name='b_spline2')

    # Make function set and plot
    my_b_spline_surface_set = lfs.FunctionSet(functions=[b_spline1, b_spline2], function_names=['b_spline1', 'b_spline2'])


<<<<<<< HEAD
    num_points = 1000
=======
    num_points = 100
>>>>>>> 4b847a4a
    x_coordinates = np.random.rand(num_points)
    y_coordinates = np.random.rand(num_points)
    z_coordinates = np.zeros((num_points,))
    projecting_points_1 = np.stack((x_coordinates, y_coordinates, z_coordinates), axis=-1)

    projecting_points_2 = np.stack((x_coordinates, y_coordinates+1.5, z_coordinates), axis=-1)

    projecting_points = np.vstack((projecting_points_1, projecting_points_2))

    import time
    import vedo
    num_trials = 1
    t1 = time.time()
    for i in range(num_trials):
        projected_points_parametric = my_b_spline_surface_set.project(points=projecting_points, plot=False, grid_search_density_parameter=1)
    t2 = time.time()
    print('average time: ', (t2-t1)/num_trials)
    projected_points = my_b_spline_surface_set.evaluate(parametric_coordinates=projected_points_parametric, plot=False).value
    # new_b_spline_plot = my_b_spline_surface_set.plot(show=False, opacity=0.8)
    # projected_points_plot = vedo.Points(projected_points, r=10, c='g')
    # projecting_points_plot = vedo.Points(projecting_points, r=10, c='r')
    # plotter = vedo.Plotter()
    # plotter.show(new_b_spline_plot, projected_points_plot, projecting_points_plot, axes=1, viewup='z')


if __name__ == '__main__':
    test_single_surface()
    test_multiple_surfaces()<|MERGE_RESOLUTION|>--- conflicted
+++ resolved
@@ -406,11 +406,7 @@
     my_b_spline_surface_set = lfs.FunctionSet(functions=[b_spline1, b_spline2], function_names=['b_spline1', 'b_spline2'])
 
 
-<<<<<<< HEAD
-    num_points = 1000
-=======
     num_points = 100
->>>>>>> 4b847a4a
     x_coordinates = np.random.rand(num_points)
     y_coordinates = np.random.rand(num_points)
     z_coordinates = np.zeros((num_points,))
